# Change Log
All notable changes to this project will be documented in this file.

The format is based on [Keep a Changelog](http://keepachangelog.com/)
and this project adheres to [Semantic Versioning](http://semver.org/).

## v0.6.0 BREAKING

- change `Client::close()` to use reference instead of `self`; remove `async` qualifier
- feat: loosen `std::fmt::Debug` constrain on `Call` by @qiujiangkun in https://github.com/gbaranski/ezsockets/pull/39
- refactor: replace `SessionExt::Args` with `http::Request` by @qiujiangkun and @gbaranski in https://github.com/gbaranski/ezsockets/pull/42
<<<<<<< HEAD
- add `Session::close()` method
=======
- fix server bug that would cause the server to crash if `ServerExt::on_connect()` returned an error
- return `Err(Option<CloseFrame>)` from `ServerExt::on_connect()` to reject connections
>>>>>>> a4e22781


Migration guide:
```rust
impl ezsockets::SessionExt for MySession {
    type Args = (); // <----- 1. Remove Args on `SessionExt`
    // ...
}

impl ezsockets::ServerExt for ChatServer {
    // before
    async fn on_connect(
        &mut self,
        socket: Socket,
        address: SocketAddr,
        args: <Self::Session as ezsockets::SessionExt>::Args, // <----- 2. Remove `args` argument
    ) -> Result<Session, Error> { todo!() }

    // after
    async fn on_connect(
        &mut self,
        socket: Socket,
        request: ezsockets::Request, // <----- 3. Add `request: ezsockets::Request` argument.
        //                                        Note: `ezsockets::Request` is an alias for `http::Request`
        address: SocketAddr,
    ) -> Result<Session, Option<CloseFrame>> { todo!() } // <----- 4. Return `CloseFrame` if rejecting connection.
    
    // ...
}


// ONLY for `axum`

async fn websocket_handler(
    Extension(server): Extension<Server<ChatServer>>,
    ezsocket: Upgrade,
) -> impl IntoResponse {
    let session_args = get_session_args();
    // before:
        ezsocket.on_upgrade(server, session_args) // <----- 5. Remove `session_args` argument
    // after:
        ezsocket.on_upgrade(server)               // <----- Now you can customize the `Session` inside of `ServerExt::on_connect` via `ezsockets::Request`
}

// ONLY for `tungstenite`

// before
ezsockets::tungstenite::run(
    server, 
    "127.0.0.1:8080", 
    |_| async move { Ok(()) } // <----- 6. Remove the last argument, 
                              // Now you can customize the `Session` inside of `ServerExt::on_connect` via `ezsockets::Request`
).await.unwrap();

// after
ezsockets::tungstenite::run(server, "127.0.0.1:8080") // Now you can customize the `Session` inside of `ServerExt::on_connect` via `ezsockets::Request`
    .await
    .unwrap();
```


## v0.5.1
- fix examples links in README.md

## v0.5.0 BREAKING

- feat: add TLS support for servers([#31](https://github.com/gbaranski/ezsockets/pull/31))
- refactor: rename methods and types for better distinction([#28](https://github.com/gbaranski/ezsockets/pull/28))

|Before|After|
|:------|:-----|
|`ClientExt::Params`| `ClientExt::Call`|
|`ClientExt::text(...)`| `ClientExt::on_text(...)`|
|`ClientExt::binary(...)`| `ClientExt::on_binary(...)`|
|`ClientExt::call(...)`| `ClientExt::on_call(...)`|
|`ClientExt::connected(...)`| `ClientExt::on_connect(...)`|
|`ClientExt::closed(...)`| `ClientExt::closed(...)`|
|-|-|
|`ServerExt::Params`| `ServerExt::Call`|
|`ServerExt::accept(...)`| `ServerExt::on_connect(...)`|
|`ServerExt::disconnected(...)`| `ServerExt::on_disconnect(...)`|
|`ServerExt::call(...)`| `ServerExt::on_call(...)`|
|-|-|
|`SessionExt::Params`| `SessionExt::Call`|
|`SessionExt::text(...)`| `SessionExt::on_text(...)`|
|`SessionExt::binary(...)`| `SessionExt::on_binary(...)`|
|`SessionExt::call(...)`| `SessionExt::on_call(...)`|

Additionally for the `ezsockets::tungstenite::run_on` function you need to also pass an `ezsockets::tungstenite::Acceptor`, if you don't use TLS, just pass `ezsockets::tungstenite::Acceptor::Plain`.


## v0.4.3
- connect request customizability([#25](https://github.com/gbaranski/ezsockets/pull/25)) with bearer authorization and custom headers.
- allow passing String directly to `ClientConfig::new()`

## v0.4.2
- client connection handlers. `ClientExt::closed()` and `ClientExt::connected()`

## v0.4.1
- add `Client::close()` method
- add benchmarks
- use biased non-random `tokio::select`

## v0.4.0 BREAKING
- add `alive()` to check if connection is alive.
- add `counter-server` example
- more friendly panic messages
- make `Server::call`, `Session::text`, `Session::binary` and `Session::call` synchronous

## v0.3.0 BREAKING
- Automatic GitHub workflows
- Integration tests
- Add `tungstenite::run_on` for alternative setups
- Refactor the `Client<T>` `T` generic logic

## v0.2.0 BREAKING
- fix panics
- close connection on heartbeat failure
- improve reconnection mechanism
- add basic authorization
- rename `Client::message()` to `Client::call()`
- `Client::call()` returns `Result<T, E>`
- To/From Sender conversions on Client
- Custom calls on `Session`
- Add `Args` for session creation
- Add `call_with` for with-response call
- improve logging
- remove `thiserror` usage

https://github.com/gbaranski/ezsockets/compare/v0.1.0...v0.2.0

## v0.1.0

First release!<|MERGE_RESOLUTION|>--- conflicted
+++ resolved
@@ -9,12 +9,9 @@
 - change `Client::close()` to use reference instead of `self`; remove `async` qualifier
 - feat: loosen `std::fmt::Debug` constrain on `Call` by @qiujiangkun in https://github.com/gbaranski/ezsockets/pull/39
 - refactor: replace `SessionExt::Args` with `http::Request` by @qiujiangkun and @gbaranski in https://github.com/gbaranski/ezsockets/pull/42
-<<<<<<< HEAD
 - add `Session::close()` method
-=======
 - fix server bug that would cause the server to crash if `ServerExt::on_connect()` returned an error
 - return `Err(Option<CloseFrame>)` from `ServerExt::on_connect()` to reject connections
->>>>>>> a4e22781
 
 
 Migration guide:
